--- conflicted
+++ resolved
@@ -176,13 +176,6 @@
             Map.fetch!(entry, :module)
         end
       end
-<<<<<<< HEAD
-
-      defp get_type_from_module(module) do
-        @__meta_data
-        |> Enum.find(&(module == &1.module))
-        |> Map.fetch!(:type)
-      end
 
       defp is_ecto_assoc?(_module, _field, %Ecto.Association.NotLoaded{}), do: true
 
@@ -190,8 +183,6 @@
         do: match?({:assoc, _}, module.__schema__(:type, field))
 
       defp is_ecto_assoc?(_module, _field, _value), do: false
-=======
->>>>>>> d4afc4f9
     end
   end
 end